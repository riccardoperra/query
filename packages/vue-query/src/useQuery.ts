import { QueryObserver } from '@tanstack/query-core'
import { useBaseQuery } from './useBaseQuery'
import type { ToRefs } from 'vue-demi'
import type {
  DefaultError,
  DefinedQueryObserverResult,
  QueryKey,
  QueryObserverOptions,
  QueryObserverResult,
  WithRequired,
} from '@tanstack/query-core'
import type { UseBaseQueryReturnType } from './useBaseQuery'
import type {
  DeepUnwrapRef,
  DistributiveOmit,
  MaybeRef,
  MaybeRefDeep,
} from './types'
import type { QueryClient } from './queryClient'

export type UseQueryOptions<
  TQueryFnData = unknown,
  TError = DefaultError,
  TData = TQueryFnData,
  TQueryData = TQueryFnData,
  TQueryKey extends QueryKey = QueryKey,
> = MaybeRef<{
  [Property in keyof QueryObserverOptions<
    TQueryFnData,
    TError,
    TData,
    TQueryData,
    TQueryKey
  >]: Property extends 'queryFn'
    ? QueryObserverOptions<
        TQueryFnData,
        TError,
        TData,
        TQueryData,
        DeepUnwrapRef<TQueryKey>
      >[Property]
    : MaybeRefDeep<
        WithRequired<
          QueryObserverOptions<
            TQueryFnData,
            TError,
            TData,
            TQueryData,
            TQueryKey
          >,
          'queryKey'
        >[Property]
      >
}>

export type UseQueryReturnType<TData, TError> = DistributiveOmit<
  UseBaseQueryReturnType<TData, TError>,
  'refetch'
> & {
  refetch: QueryObserverResult<TData, TError>['refetch']
}

export type UseQueryDefinedReturnType<TData, TError> = DistributiveOmit<
  ToRefs<Readonly<DefinedQueryObserverResult<TData, TError>>>,
  'refetch'
> & {
  suspense: () => Promise<QueryObserverResult<TData, TError>>
  refetch: QueryObserverResult<TData, TError>['refetch']
}

export function useQuery<
  TQueryFnData = unknown,
  TError = DefaultError,
  TData = TQueryFnData,
  TQueryKey extends QueryKey = QueryKey,
>(
  options: UseQueryOptions<
    TQueryFnData,
    TError,
    TData,
    TQueryFnData,
    TQueryKey
  > & {
    initialData?: undefined
  },
  queryClient?: QueryClient,
): UseQueryReturnType<TData, TError>

export function useQuery<
  TQueryFnData = unknown,
  TError = DefaultError,
  TData = TQueryFnData,
  TQueryKey extends QueryKey = QueryKey,
>(
  options: UseQueryOptions<
    TQueryFnData,
    TError,
    TData,
    TQueryFnData,
    TQueryKey
  > & {
    initialData: TQueryFnData | (() => TQueryFnData)
  },
  queryClient?: QueryClient,
): UseQueryDefinedReturnType<TData, TError>

export function useQuery<
  TQueryFnData,
  TError = DefaultError,
  TData = TQueryFnData,
  TQueryKey extends QueryKey = QueryKey,
>(
  options: UseQueryOptions<
    TQueryFnData,
    TError,
    TData,
    TQueryFnData,
    TQueryKey
  >,
  queryClient?: QueryClient,
):
  | UseQueryReturnType<TData, TError>
  | UseQueryDefinedReturnType<TData, TError> {
  const result = useBaseQuery(QueryObserver, options, queryClient)

<<<<<<< HEAD
  return {
    ...result,
    refetch: result.refetch.value,
  }
=======
  return result
>>>>>>> 85b76b87
}<|MERGE_RESOLUTION|>--- conflicted
+++ resolved
@@ -123,12 +123,5 @@
   | UseQueryDefinedReturnType<TData, TError> {
   const result = useBaseQuery(QueryObserver, options, queryClient)
 
-<<<<<<< HEAD
-  return {
-    ...result,
-    refetch: result.refetch.value,
-  }
-=======
   return result
->>>>>>> 85b76b87
 }