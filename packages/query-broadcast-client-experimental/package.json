--- conflicted
+++ resolved
@@ -1,10 +1,6 @@
 {
   "name": "@tanstack/query-broadcast-client-experimental",
-<<<<<<< HEAD
   "version": "5.0.0-beta.9",
-=======
-  "version": "4.32.5",
->>>>>>> 9b8b5f0a
   "description": "An experimental plugin to for broadcasting the state of your queryClient between browser tabs/windows",
   "author": "tannerlinsley",
   "license": "MIT",
