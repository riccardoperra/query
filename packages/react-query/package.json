--- conflicted
+++ resolved
@@ -1,10 +1,6 @@
 {
   "name": "@tanstack/react-query",
-<<<<<<< HEAD
   "version": "5.0.0-beta.9",
-=======
-  "version": "4.32.5",
->>>>>>> 9b8b5f0a
   "description": "Hooks for managing, caching and syncing asynchronous and remote data in React",
   "author": "tannerlinsley",
   "license": "MIT",
